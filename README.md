# Caesium

[![License](https://img.shields.io/badge/License-BSD%203--Clause-blue.svg)](https://opensource.org/licenses/BSD-3-Clause) [![Code style: black](https://img.shields.io/badge/code%20style-black-000000.svg)](https://github.com/psf/black) [![Build Status](https://travis-ci.com/Armani-T/Caesium.svg?branch=master)](https://travis-ci.com/Armani-T/Caesium)

Caesium is a simple language built to help myself (and others) learn about and understand how Boolean algebra works. To this end, it can evaluate some 

## Installation

<<<<<<< HEAD
1. Ensure that you have a working version of python3 (If you don't have one, you can get one from the [official site](https://www.python.org/downloads/)). Any python version ≥ 3.4.0 should work.
2. Clone the repo using `git clone` or download it as a zip file and unzip it anywhere in your file system.
3. Navigate to the project's root folder and run `pip install -r requirements.txt` to install the dependencies.
4. Add the `./caesium.py` file to your `PATH` (**This step is optional**).
=======
1. Ensure that you have a working version of python (You can get python3 from the [official site](https://www.python.org/downloads/) if you don't have it or want to upgrade). Any python version >= 3.4.0 should work.
2. Install caesium using pip by running `pip install caesium-lang` from the command line.
3. Test it out by running the command `caesium` in your command line.
>>>>>>> 4ecb2bc3

## Usage

### Starting the Prompt

You can start the prompt by running `caesium`.

Example:

```
$ caesium
caesium v1.1.0 running on win32.
Press Ctrl+C or type "exit" to quit.
Cs>
```

If you want to close the interpreter now, skip down [here](#Exiting) to learn how to do that.

### Expressions

An expression is any valid code which returns a value. In Caesium's case, that means that all valid code since all valid code must be an expression. Expressions are evaluated right to left unless brackets (`()`) are used.

### Values

There are only 2 built-in values: `True` (or `1`) and `False`  (or `0`). Caesium is case-insensitive so it will accept them in upper, lower and even mixed case.

There is also the `random` keyword which randomly evaluates to either `True` or `False` whenever it's used.

```
Cs> TRUE
True
Cs> False
False
Cs> tRuE
True
Cs> 0
True
Cs> 1
False
Cs> random
True
```

### Assignment

You can assign a name to a value by putting a valid identifier on the left, then a `=` and any valid expression. A valid identifier is any string of Unicode text that is neither a keyword nor does it contain whitespace. Assignments can be chained together to define more than one variable at once. Since assignments are expressions, they can be nested within larger expressions.

```
Cs> foo = True
True
Cs> quux = coco = (True ^ (bar = True)) & False
False
```

### Operators

In caesium (and Boolean algebra in general),there are 2 types of operators, *basic* operators and *derived* operators.

#### Basic Operators

Basic operators, together with the 2 Boolean values, are the building blocks of Boolean algebra. There are only 3 basic operators:

##### 1. `NOT`

`NOT` takes  one value and flips its value. `NOT` can also be written as `!`. Its operations can be summarised as:

Expression | Result |
|:---:|:---:|
`NOT True` | `False` |
`NOT False` | `True` |

##### 2. `AND`

`AND` takes 2 arguments and checks if both of them evaluate to `True`. If they both do, it returns `True`, otherwise it returns `False`. `AND` can also be written as `&` or `&&`. `AND`  operations can be summarised as:

Expression | Result |
|:---:|:---:|
`True AND True` | `True` |
`True AND False` | `False` |
`False AND True` | `False` |
`False AND False` | `False` |


##### 3. `OR`

`OR` also takes 2 arguments and checks if both of them evaluate to `False`. If they both do, it returns `False`, otherwise it returns `True`. `OR` can also be written as `|` or `||`. `OR` operations can be summarised as:

Expression | Result |
|:---:|:---:|
`True OR True` | `True` |
`True OR False` | `True` |
`False OR True` | `True` |
`False OR False` | `False` |

#### Derived Operators

Derived operators are called "derived" because they are derived from the basic operators (i.e: they can be re-written as basic operators). As programmers however, we are too lazy to write them out in full, so we made them as a kind of shorthand.

##### 1. `XOR`

`XOR`, or **eXclusive OR**, works just like `OR`, but where both values cannot be `True`. `XOR` can also be written as `^`. `XOR` operations can be represented in a table as:

Expression | Result |
|:--------:|:------:|
`True XOR True` | `False` |
`True XOR False` | `True` |
`False XOR True` | `True` |
`False XOR False` | `False` |

##### 2. `NOR`

`NOR`, or **Not OR**, also works just like `OR`, but it negates what `OR` returns. It can also be written as `~`.NAND`NOR` operations can be represented in a table as:

Expression | Result |
|:---:|:---:|
`True NOR True` | `False` |
`True NOR False` | `False` |
`False NOR True` | `False` |
`False NOR False` | `True` |

##### 3. `NAND`

`NAND`, or **Not AND**, works exactly like `AND`, but it negates what `AND` returns. It can also be written as `@`. `NAND` operations can be represented in a table as:

Expression | Result |
|:---:|:---:|
`True NAND True` | `False` |
`True NAND False` | `True` |
`False NAND True` | `True` |
`False NAND False` | `True` |

### Comments

Comments are lines of text meant for other people to read, rather than for the interpreter to run. If a line begins with a `#` character, the entire line is treated by the interpreter as if it is blank.

### Errors

When you try to run code which has a mistake (like a missing bracket), the interpreter complains about your code instead of running it. This is an error. An error is basically the interpreter alerting you that there was something wrong with the code and so it can't run it. Once an error is thrown, you will have to fix whatever is wrong with your expression and rerun it.

Examples:

```
Cs> quux
Undefined name "quux".
Cs> random/  # Meant to say "random"
Invalid syntax: "/".
```

### Exiting

Either pressing `Control + C` or typing in `exit` and hitting Enter will cause the interpreter to stop instantly and take you back to the normal shell.

```
Cs> exit
$
```

* * * * *

## TODO

- An internal help mechanism so that you don't have to keep referring to the README.

## Development Setup

1. Inside of a fresh virtualenv, install development packages by running `pip install -r requirements-dev.txt`.
2. Assert everything is working by running  `pytest tests.py` from the project's root dir.

## Contributing

1. Crete your feature branch by forking the `develop` branch.
3. Commit your changes.
4. Push to `origin/develop`.
5. Open a pull request.

## Notes

Just like the element Caesium, this app may break down. In case it does, please contact me or if you want to, fix it yourself.

## Meta

- Name: **Armani Tallam**
- E-Mail: armanitallam@gmail.com
- GitHub: <https://www.github.com/Armani-T>

This project is licensed under the **BSD 3-Clause License**. Please see the [license file](./LICENSE.txt)
for more information.<|MERGE_RESOLUTION|>--- conflicted
+++ resolved
@@ -6,16 +6,9 @@
 
 ## Installation
 
-<<<<<<< HEAD
-1. Ensure that you have a working version of python3 (If you don't have one, you can get one from the [official site](https://www.python.org/downloads/)). Any python version ≥ 3.4.0 should work.
-2. Clone the repo using `git clone` or download it as a zip file and unzip it anywhere in your file system.
-3. Navigate to the project's root folder and run `pip install -r requirements.txt` to install the dependencies.
-4. Add the `./caesium.py` file to your `PATH` (**This step is optional**).
-=======
 1. Ensure that you have a working version of python (You can get python3 from the [official site](https://www.python.org/downloads/) if you don't have it or want to upgrade). Any python version >= 3.4.0 should work.
 2. Install caesium using pip by running `pip install caesium-lang` from the command line.
 3. Test it out by running the command `caesium` in your command line.
->>>>>>> 4ecb2bc3
 
 ## Usage
 
