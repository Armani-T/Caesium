# Caesium README

Caesium is a simple language built to evaluate Boolean algebra.

## Installation

1. Ensure that you have a working version of python3 (If you don't, you can get it from the [official site](https://www.python.org/)). Any python version ≥ 3.4.3 should work.
2. Clone the repo using `git clone` or download it as a zip file and unzip it anywhere in your file system.
3. Navigate to the project's root folder and run `pip install -r requirements.txt` to install the dependencies.
4. Add the `./caesium.py` file to your `PATH` (**This step is optional**).

## Usage

### Starting the Prompt

You can start the prompt by running `caesium`. Please note that this route can only work if you follow Step 4 of the [Installation guide](#Installation).

You can also start the prompt by navigating to the root directory of this project and running `python3 caesium.py`.

Example:

```
$ caesium
caesium v0.5.0dev7 running on win32.
Press Ctrl+C or type "exit" to quit.
Cs> 
```

If you want to close the interpreter now, skip down [here](#Exiting) to learn how to.

### Expressions

An expression is any valid piece of code which returns a value. Expressions are evaluated right to left unless brackets (`()`) are used. If brackets are used, they are evaluated from the innermost to the outermost pair.

#### Values

There are only 2 built-in values: `True` and `False` (or `1` and `0` respectively). Caesium is case-insensitive they will work both in upper and lower case.

There is also the `random` keyword which randomly evaluates to either `True` or `False` every time it's used.

```
Cs> TRUE
True
Cs> False
False
Cs> 0
True
Cs> 1
False
Cs> random
True
```

#### Assignment

You can assign a name to a value by putting a valid identifier on the left,then a `=` and finally an expression. A valid identifier is any string of Unicode text that is not a keyword and that has no whitespace characters within. Assignments can be chained together or nested within an expression.

```
Cs> foo = True
True
Cs> quux = coco = (True ^ (bar = True)) & False
False
```

#### Operators

In caesium (and Boolean algebra in general),there are 2 types of operators: *basic* and *derived* operators.

#### Basic Operators

Basic operators, together with the 2 Boolean values, are the building blocks of Boolean algebra. There are only 3 of these basic operators. They are:

##### 1. `NOT`

`NOT` takes  one value and flips its value. `NOT` can also be written as `!`. `NOT` operations can be tabulated as:

Expression | Result |
|:---:|:---:|
`!True` | `False` |
`!False` | `True` |

##### 2. `AND`

`AND` takes 2 arguments and checks if both of them evaluate to `True`. If they both do, it returns `True`, otherwise it returns `False`. `AND` can also be written as `&` or `&&`. `AND`  operations can be tabulated as:

Expression | Result |
|:---:|:---:|
`True AND True` | `True` |
`True AND False` | `False` |
`False AND True` | `False` |
`False AND False` | `False` |


##### 3. `OR`

`OR` also takes 2 arguments and checks if both of them evaluate to `False`. If they both do, it returns `False`, otherwise it returns `True`. `OR` can also be written as `|` or `||`. `OR` operations can be tabulated as:

Expression | Result |
|:---:|:---:|
`True || True` | `True` |
`True || False` | `True` |
`False || True` | `True` |
`False || False` | `False` |

#### Derived Operators

Derived operators, as their name implies, are derived from basic operators. All of them can be rewritten using only the basic operators.

##### 1. `XOR`

`XOR`, or **eXclusive OR**, works just like `OR`, but both values cannot be `True`. `XOR` can also be written as `^`. `XOR` operations can be represented in a table as:

Expression | Result |
|:--------:|:------:|
`True ^ True` | `False` |
`True ^ False` | `True` |
`False ^ True` | `True` |
`False ^ False` | `False` |

##### 2. `NOR`

`NOR` also works like `OR`, but it returns the opposite of what `OR` would. You can mimic it by doing `!(<val_1> || <val_2>)`. It can also be written as `~`. `NOR` operations can be represented in a table as:

Expression | Result |
|:---:|:---:|
`True NOR True` | `False` |
`True NOR False` | `False` |
`False NOR True` | `False` |
`False NOR False` | `True` |

##### 3. `NAND`

`NAND` works exactly like `AND`, but it returns the opposite of what `AND` would. You can mimic it by doing `NOT (<val_1> AND <val_2>)`. It can also be written as `@`. NAND operations can be represented in a table as:

Expression | Result |
|:---:|:---:|
`True @ True` | `False` |
`True @ False` | `True` |
`False @ True` | `True` |
`False @ False` | `True` |

### Comments

Comments are lines of text meant for other people to read, rather than for the interpreter to run. If a line begins with a `#` character, the entire line is treated by the interpreter as if it is empty.

### Errors

When you try to run code which has a mistake (like a missing bracket), the interpreter complains about your code instead of running it. This is an error. An error is basically the interpreter alerting you that there was something wrong with the code and so it can't run it. Once an error is thrown, you will have to fix whatever is wrong with your expression and rerun it.

Examples:

```
Cs> quux
Undefined name "quux".
Cs> random/  # Meant to say "random"
Invalid syntax: "/".
```

### Exiting

Either pressing `Control + C` or typing in `exit` and hitting Enter will cause the interpreter to stop and take you back to the normal shell. Using either route, the interpreter should stop running almost instantly.

```
Cs> exit
$
```

## TODO

<<<<<<< HEAD
- [ ] Add a proper parse tree.
- [ ] Put Caesium on PyPI.
=======
- [x] Add a proper parse tree.
- [ ] Put Caesium in PyPI.
>>>>>>> 2a27c47c

## Development Setup

1. Create a virtualenv.
2. Install the development packages by running `pip install -r requirements-dev.txt`.
3. Assert everything is working by running  `pytest tests.py` from the project's root dir.

## Contributing

1. Crete your feature branch by forking the `develop` branch.
2. Run `black` on all the code in the repo.
3. Commit your changes.
4. Push to `origin/develop`.
5. Open a pull request.

## Notes

Just lke the element Caesium, this app may also break down. In case it does, don't heitate to contact me (though I might be a bit slow) or patch it yourself if you so wish.

## Meta

- Name: **Armani Tallam**
- E-Mail: <armanitallam@gmail.com>
- GitHub: <https://www.github.com/Armani-T>

This project is licensed under the **BSD License**. See the [license text](./LICENSE.txt) for more information.<|MERGE_RESOLUTION|>--- conflicted
+++ resolved
@@ -167,13 +167,8 @@
 
 ## TODO
 
-<<<<<<< HEAD
-- [ ] Add a proper parse tree.
-- [ ] Put Caesium on PyPI.
-=======
 - [x] Add a proper parse tree.
 - [ ] Put Caesium in PyPI.
->>>>>>> 2a27c47c
 
 ## Development Setup
 
