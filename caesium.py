--- conflicted
+++ resolved
@@ -4,32 +4,11 @@
 from re import IGNORECASE, compile as re_compile
 from random import choice
 from sys import platform, exit as sys_exit
-<<<<<<< HEAD
-from typing import Generator, Iterable, Pattern, Sequence
+from typing import Generator, Iterable
 
 __author__ = "Armani Tallam"
 __program__ = "caesium"
 __version__ = "0.4.1"
-
-KEYWORDS = (
-    "true",
-    "false",
-    "and",
-    "or",
-    "not",
-    "xor",
-    "nand",
-    "nor",
-    "exit",
-    "random",
-    "1",
-    "0",
-)
-=======
-from typing import Generator, Iterable
-
-PROGRAM_NAME, VERSION = "caesium", "0.5.0dev7"
->>>>>>> 2a27c47c
 PROMPT = "Cs>"
 REGEX_TOKENS = "|".join(
     (
@@ -40,7 +19,6 @@
         r"(?P<NAND>\bnand\b|@)",
         r"(?P<NOR>\bnor\b|~)",
         r"(?P<NAME>\b\w+\b)",
-        r"(?P<EQUALS>=)",
         r"(?P<LPAREN>\()",
         r"(?P<RPAREN>\))",
         r"(?P<WHITESPACE>\s+)",
@@ -168,25 +146,7 @@
     return RUNTIME_VARS[name]
 
 
-<<<<<<< HEAD
-    def throw_error(expr):
-        line = " ".join((token.value for token in expr))
-        raise SyntaxError('Error: Invalid syntax: "%s".' % line)
-
-    return {
-        "EQUALS": do_assignment,
-        "AND": do_and,
-        "OR": do_or,
-        "XOR": do_xor,
-        "NAND": lambda expr: not do_and(expr),
-        "NOR": lambda expr: not do_or(expr),
-    }.get(expr[1].type, throw_error)(expr)
-
-
-def do_assignment(expr: Sequence[Token]) -> bool:
-=======
 def set_name(node: Node) -> bool:
->>>>>>> 2a27c47c
     """
     Evaluate and carry out an assignment expression.
 
@@ -217,13 +177,8 @@
     var_name = node.children[0].token.value
     var_value = visit_tree(node.children[1])
 
-<<<<<<< HEAD
-    if is_keyword(var_name):
-        raise NameError('Error: Name "%s" is reserved.' % var_name)
-=======
     if var_name in KEYWORDS:
         raise NameError('Name "%s" is reserved.' % var_name)
->>>>>>> 2a27c47c
 
     RUNTIME_VARS[var_name.lower()] = var_value
     return var_value
@@ -262,13 +217,6 @@
         message.
     """
     try:
-<<<<<<< HEAD
-        return str(parse_expr(tokenize(line, MASTER_REGEX)))
-    except (SyntaxError, NameError, AttributeError) as error:
-        return error.args[0]
-    except KeyError as error:
-        return 'Error: Undefined name "%s".' % error.args[0]
-=======
         return str(visit_tree(build_ast(tokenize(line))))
     except (NameError, SyntaxError) as error:
         return error.args[0]
@@ -276,7 +224,6 @@
         return 'Undefined name "%s".' % error.args[0]
     except IndexError:
         return "Invalid syntax."
->>>>>>> 2a27c47c
     except ValueError:
         return "Error: Unmatched bracket in expression."
 
